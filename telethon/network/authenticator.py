--- conflicted
+++ resolved
@@ -21,10 +21,7 @@
 )
 
 
-<<<<<<< HEAD
 async def do_authentication(connection, retries=5):
-=======
-def do_authentication(connection, retries=5):
     """
     Performs the authentication steps on the given connection.
     Raises an error if all attempts fail.
@@ -33,7 +30,6 @@
     :param retries: how many times should we retry on failure.
     :return:
     """
->>>>>>> c4e26c95
     if not retries or retries < 0:
         retries = 1
 
@@ -47,19 +43,12 @@
     raise last_error
 
 
-<<<<<<< HEAD
 async def _do_authentication(connection):
-    """Executes the authentication process with the Telegram servers.
-       If no error is raised, returns both the authorization key and the
-       time offset.
-=======
-def _do_authentication(connection):
     """
     Executes the authentication process with the Telegram servers.
 
     :param connection: the connection to be used (must be connected).
     :return: returns a (authorization key, time offset) tuple.
->>>>>>> c4e26c95
     """
     sender = MtProtoPlainSender(connection)
 
