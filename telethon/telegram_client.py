import os
from datetime import datetime, timedelta
from mimetypes import guess_type

try:
    import socks
except ImportError:
    socks = None

from . import TelegramBareClient
from . import helpers, utils
from .errors import (
    RPCError, UnauthorizedError, InvalidParameterError, PhoneCodeEmptyError,
    PhoneCodeExpiredError, PhoneCodeHashEmptyError, PhoneCodeInvalidError
)
from .network import ConnectionMode
from .tl import TLObject
from .tl.custom import Draft
from .tl.entity_database import EntityDatabase
from .tl.functions.account import (
    GetPasswordRequest
)
from .tl.functions.auth import (
    CheckPasswordRequest, LogOutRequest, SendCodeRequest, SignInRequest,
    SignUpRequest, ImportBotAuthorizationRequest
)
from .tl.functions.contacts import (
    GetContactsRequest, ResolveUsernameRequest
)
from .tl.functions.messages import (
    GetDialogsRequest, GetHistoryRequest, ReadHistoryRequest, SendMediaRequest,
    SendMessageRequest, GetChatsRequest,
    GetAllDraftsRequest)

from .tl.functions import channels
from .tl.functions import messages

from .tl.functions.users import (
    GetUsersRequest
)
from .tl.functions.channels import (
    GetChannelsRequest
)
from .tl.types import (
    DocumentAttributeAudio, DocumentAttributeFilename,
    InputDocumentFileLocation, InputFileLocation,
    InputMediaUploadedDocument, InputMediaUploadedPhoto, InputPeerEmpty,
    Message, MessageMediaContact, MessageMediaDocument, MessageMediaPhoto,
    InputUserSelf, UserProfilePhoto, ChatPhoto, UpdateMessageID,
    UpdateNewChannelMessage, UpdateNewMessage, UpdateShortSentMessage,
    PeerUser, InputPeerUser, InputPeerChat, InputPeerChannel)
from .tl.types.messages import DialogsSlice

class TelegramClient(TelegramBareClient):
    """Full featured TelegramClient meant to extend the basic functionality"""

    # region Initialization

    def __init__(self, session, api_id, api_hash,
                 connection_mode=ConnectionMode.TCP_FULL,
                 proxy=None,
                 timeout=timedelta(seconds=5),
                 loop=None,
                 **kwargs):
        """Initializes the Telegram client with the specified API ID and Hash.

           Session can either be a `str` object (filename for the .session)
           or it can be a `Session` instance (in which case list_sessions()
           would probably not work). Pass 'None' for it to be a temporary
           session - remember to '.log_out()'!

           The 'connection_mode' should be any value under ConnectionMode.
           This will only affect how messages are sent over the network
           and how much processing is required before sending them.

           If more named arguments are provided as **kwargs, they will be
           used to update the Session instance. Most common settings are:
             device_model     = platform.node()
             system_version   = platform.system()
             app_version      = TelegramClient.__version__
             lang_code        = 'en'
             system_lang_code = lang_code
             report_errors    = True
        """
        super().__init__(
            session, api_id, api_hash,
            connection_mode=connection_mode,
            proxy=proxy,
            timeout=timeout,
            loop=loop,
            **kwargs
        )

        # Some fields to easy signing in
        self._phone_code_hash = None
        self._phone = None

    # endregion

    # region Telegram requests functions

    # region Authorization requests

<<<<<<< HEAD
    async def send_code_request(self, phone):
        """Sends a code request to the specified phone number"""
=======
    def send_code_request(self, phone):
        """Sends a code request to the specified phone number.

        :param str | int phone: The phone to which the code will be sent.
        :return auth.SentCode: Information about the result of the request.
        """
>>>>>>> e48f15be
        phone = EntityDatabase.parse_phone(phone) or self._phone
        result = await self(SendCodeRequest(phone, self.api_id, self.api_hash))
        self._phone = phone
        self._phone_code_hash = result.phone_code_hash
        return result

    async def sign_in(self, phone=None, code=None,
                password=None, bot_token=None, phone_code_hash=None):
        """
        Starts or completes the sign in process with the given phone number
        or code that Telegram sent.

        :param str | int phone:
            The phone to send the code to if no code was provided, or to
            override the phone that was previously used with these requests.
        :param str | int code:
            The code that Telegram sent.
        :param str password:
            2FA password, should be used if a previous call raised
            SessionPasswordNeededError.
        :param str bot_token:
            Used to sign in as a bot. Not all requests will be available.
            This should be the hash the @BotFather gave you.
        :param str phone_code_hash:
            The hash returned by .send_code_request. This can be set to None
            to use the last hash known.

        :return auth.SentCode | User:
            The signed in user, or the information about .send_code_request().
        """

        if phone and not code:
            return await self.send_code_request(phone)
        elif code:
            phone = EntityDatabase.parse_phone(phone) or self._phone
            phone_code_hash = phone_code_hash or self._phone_code_hash
            if not phone:
                raise ValueError(
                    'Please make sure to call send_code_request first.'
                )
            if not phone_code_hash:
                raise ValueError('You also need to provide a phone_code_hash.')

            try:
                if isinstance(code, int):
                    code = str(code)

                result = await self(SignInRequest(phone, phone_code_hash, code))

            except (PhoneCodeEmptyError, PhoneCodeExpiredError,
                    PhoneCodeHashEmptyError, PhoneCodeInvalidError):
                return None
        elif password:
            salt = await self(GetPasswordRequest()).current_salt
            result = await self(CheckPasswordRequest(
                helpers.get_password_hash(password, salt)
            ))
        elif bot_token:
            result = await self(ImportBotAuthorizationRequest(
                flags=0, bot_auth_token=bot_token,
                api_id=self.api_id, api_hash=self.api_hash
            ))
        else:
            raise ValueError(
                'You must provide a phone and a code the first time, '
                'and a password only if an RPCError was raised before.'
            )

        self._set_connected_and_authorized()
        return result.user

<<<<<<< HEAD
    async def sign_up(self, code, first_name, last_name=''):
        """Signs up to Telegram. Make sure you sent a code request first!"""
        result = await self(SignUpRequest(
=======
    def sign_up(self, code, first_name, last_name=''):
        """
        Signs up to Telegram if you don't have an account yet.
        You must call .send_code_request(phone) first.

        :param str | int code: The code sent by Telegram
        :param str first_name: The first name to be used by the new account.
        :param str last_name: Optional last name.
        :return User: The new created user.
        """
        result = self(SignUpRequest(
>>>>>>> e48f15be
            phone_number=self._phone,
            phone_code_hash=self._phone_code_hash,
            phone_code=code,
            first_name=first_name,
            last_name=last_name
        ))

        self._set_connected_and_authorized()
        return result.user

<<<<<<< HEAD
    async def log_out(self):
        """Logs out and deletes the current session.
           Returns True if everything went okay."""
=======
    def log_out(self):
        """Logs out Telegram and deletes the current *.session file.

        :return bool: True if the operation was successful.
        """
>>>>>>> e48f15be
        try:
            await self(LogOutRequest())
        except RPCError:
            return False

        self.disconnect()
        self.session.delete()
        self.session = None
        return True

<<<<<<< HEAD
    async def get_me(self):
        """Gets "me" (the self user) which is currently authenticated,
           or None if the request fails (hence, not authenticated)."""
=======
    def get_me(self):
        """
        Gets "me" (the self user) which is currently authenticated,
        or None if the request fails (hence, not authenticated).

        :return User: Your own user.
        """
>>>>>>> e48f15be
        try:
            return (await self(GetUsersRequest([InputUserSelf()])))[0]
        except UnauthorizedError:
            return None

    # endregion

    # region Dialogs ("chats") requests

    async def get_dialogs(self,
                    limit=10,
                    offset_date=None,
                    offset_id=0,
                    offset_peer=InputPeerEmpty()):
        """
        Gets N "dialogs" (open "chats" or conversations with other people).

        :param limit:
            How many dialogs to be retrieved as maximum. Can be set to None
            to retrieve all dialogs. Note that this may take whole minutes
            if you have hundreds of dialogs, as Telegram will tell the library
            to slow down through a FloodWaitError.
        :param offset_date:
            The offset date to be used.
        :param offset_id:
            The message ID to be used as an offset.
        :param offset_peer:
            The peer to be used as an offset.
        :return: A tuple of lists ([dialogs], [entities]).
        """
        if limit is None:
            limit = float('inf')

        dialogs = {}  # Use peer id as identifier to avoid dupes
        messages = {}  # Used later for sorting TODO also return these?
        entities = {}
        while len(dialogs) < limit:
            need = limit - len(dialogs)
            r = await self(GetDialogsRequest(
                offset_date=offset_date,
                offset_id=offset_id,
                offset_peer=offset_peer,
                limit=need if need < float('inf') else 0
            ))
            if not r.dialogs:
                break

            for d in r.dialogs:
                dialogs[utils.get_peer_id(d.peer, True)] = d
            for m in r.messages:
                messages[m.id] = m

            # We assume users can't have the same ID as a chat
            for u in r.users:
                entities[u.id] = u
            for c in r.chats:
                entities[c.id] = c

            if not isinstance(r, DialogsSlice):
                # Don't enter next iteration if we already got all
                break

            offset_date = r.messages[-1].date
            offset_peer = utils.find_user_or_chat(
                r.dialogs[-1].peer, entities, entities
            )
            offset_id = r.messages[-1].id & 4294967296  # Telegram/danog magic

        # Sort by message date. Windows will raise if timestamp is 0,
        # so we need to set at least one day ahead while still being
        # the smallest date possible.
        no_date = datetime.fromtimestamp(86400)
        ds = list(sorted(
            dialogs.values(),
            key=lambda d: getattr(messages[d.top_message], 'date', no_date)
        ))
        if limit < float('inf'):
            ds = ds[:limit]
        return (
            ds,
            [utils.find_user_or_chat(d.peer, entities, entities) for d in ds]
        )

    async def get_drafts(self):  # TODO: Ability to provide a `filter`
        """
        Gets all open draft messages.

        Returns a list of custom `Draft` objects that are easy to work with:
          You can call `draft.set_message('text')` to change the message,
          or delete it through `draft.delete()`.

        :return List[telethon.tl.custom.Draft]: A list of open drafts
        """
        response = await self(GetAllDraftsRequest())
        self.session.process_entities(response)
        self.session.generate_sequence(response.seq)
        drafts = [Draft._from_update(self, u) for u in response.updates]
        return drafts

<<<<<<< HEAD
    async def send_message(self,
                           entity,
                           message,
                           reply_to=None,
                           link_preview=True):
        """Sends a message to the given entity (or input peer)
           and returns the sent message as a Telegram object.
=======
    def send_message(self,
                     entity,
                     message,
                     reply_to=None,
                     link_preview=True):
        """
        Sends the given message to the specified entity (user/chat/channel).
>>>>>>> e48f15be

        :param str | int | User | Chat | Channel entity: To who will it be sent.
        :param str message: The message to be sent.
        :param int | Message reply_to: Whether to reply to a message or not.
        :param link_preview: Should the link preview be shown?
        :return Message: the sent message
        """
        entity = await self.get_input_entity(entity)
        request = SendMessageRequest(
            peer=entity,
            message=message,
            entities=[],
            no_webpage=not link_preview,
            reply_to_msg_id=self._get_reply_to(reply_to)
        )
        result = await self(request)

        if isinstance(result, UpdateShortSentMessage):
            return Message(
                id=result.id,
                to_id=entity,
                message=message,
                date=result.date,
                out=result.out,
                media=result.media,
                entities=result.entities
            )

        # Telegram seems to send updateMessageID first, then updateNewMessage,
        # however let's not rely on that just in case.
        msg_id = None
        for update in result.updates:
            if isinstance(update, UpdateMessageID):
                if update.random_id == request.random_id:
                    msg_id = update.id
                    break

        for update in result.updates:
            if isinstance(update, (UpdateNewChannelMessage, UpdateNewMessage)):
                if update.message.id == msg_id:
                    return update.message

        return None  # Should not happen

    async def delete_messages(self, entity, message_ids, revoke=True):
        """
        Deletes a message from a chat, optionally "for everyone" with argument
        `revoke` set to `True`.

        The `revoke` argument has no effect for Channels and Megagroups,
        where it inherently behaves as being `True`.

        Note: The `entity` argument can be `None` for normal chats, but it's
        mandatory to delete messages from Channels and Megagroups. It is also
        possible to supply a chat_id which will be automatically resolved to
        the right type of InputPeer.

        :param entity: ID or Entity of the chat
        :param list message_ids: ID(s) or `Message` object(s) of the message(s) to delete
        :param revoke: Delete the message for everyone or just this client
        :returns .messages.AffectedMessages: Messages affected by deletion.
        """

        if not isinstance(message_ids, list):
            message_ids = [message_ids]
        message_ids = [m.id if isinstance(m, Message) else int(m) for m in message_ids]

        if entity is None:
            return await self(messages.DeleteMessagesRequest(message_ids, revoke=revoke))

        entity = await self.get_input_entity(entity)

        if isinstance(entity, InputPeerChannel):
            return await self(channels.DeleteMessagesRequest(entity, message_ids))
        else:
            return await self(messages.DeleteMessagesRequest(message_ids, revoke=revoke))

    async def get_message_history(self,
                            entity,
                            limit=20,
                            offset_date=None,
                            offset_id=0,
                            max_id=0,
                            min_id=0,
                            add_offset=0):
        """
        Gets the message history for the specified entity

        :param entity:      The entity from whom to retrieve the message history
        :param limit:       Number of messages to be retrieved
        :param offset_date: Offset date (messages *previous* to this date will be retrieved)
        :param offset_id:   Offset message ID (only messages *previous* to the given ID will be retrieved)
        :param max_id:      All the messages with a higher (newer) ID or equal to this will be excluded
        :param min_id:      All the messages with a lower (older) ID or equal to this will be excluded
        :param add_offset:  Additional message offset (all of the specified offsets + this offset = older messages)

        :return: A tuple containing total message count and two more lists ([messages], [senders]).
                 Note that the sender can be null if it was not found!
        """
        result = await self(GetHistoryRequest(
            peer=await self.get_input_entity(entity),
            limit=limit,
            offset_date=offset_date,
            offset_id=offset_id,
            max_id=max_id,
            min_id=min_id,
            add_offset=add_offset
        ))

        # The result may be a messages slice (not all messages were retrieved)
        # or simply a messages TLObject. In the later case, no "count"
        # attribute is specified, so the total messages count is simply
        # the count of retrieved messages
        total_messages = getattr(result, 'count', len(result.messages))

        # Iterate over all the messages and find the sender User
        entities = [
            utils.find_user_or_chat(m.from_id, result.users, result.chats)
            if m.from_id is not None else
            utils.find_user_or_chat(m.to_id, result.users, result.chats)

            for m in result.messages
        ]

        return total_messages, result.messages, entities

<<<<<<< HEAD
    async def send_read_acknowledge(self, entity, messages=None, max_id=None):
        """Sends a "read acknowledge" (i.e., notifying the given peer that we've
           read their messages, also known as the "double check").

           Either a list of messages (or a single message) can be given,
           or the maximum message ID (until which message we want to send the read acknowledge).

           Returns an AffectedMessages TLObject

           The entity may be a phone or an username at the expense of
           some performance loss.
=======
    def send_read_acknowledge(self, entity, messages=None, max_id=None):
        """
        Sends a "read acknowledge" (i.e., notifying the given peer that we've
        read their messages, also known as the "double check").

        :param entity: The chat where these messages are located.
        :param messages: Either a list of messages or a single message.
        :param max_id: Overrides messages, until which message should the
                       acknowledge should be sent.
        :return:
>>>>>>> e48f15be
        """
        if max_id is None:
            if not messages:
                raise InvalidParameterError(
                    'Either a message list or a max_id must be provided.')

            if isinstance(messages, list):
                max_id = max(msg.id for msg in messages)
            else:
                max_id = messages.id

        return await self(ReadHistoryRequest(
            peer=await self.get_input_entity(entity),
            max_id=max_id
        ))

    @staticmethod
    def _get_reply_to(reply_to):
        """Sanitizes the 'reply_to' parameter a user may send"""
        if reply_to is None:
            return None

        if isinstance(reply_to, int):
            return reply_to

        if isinstance(reply_to, TLObject) and \
                        type(reply_to).SUBCLASS_OF_ID == 0x790009e3:
            # hex(crc32(b'Message')) = 0x790009e3
            return reply_to.id

        raise ValueError('Invalid reply_to type: ', type(reply_to))

    # endregion

    # region Uploading files

<<<<<<< HEAD
    async def send_file(self, entity, file, caption='',
                        force_document=False, progress_callback=None,
                        reply_to=None,
                        attributes=None,
                        **kwargs):
        """Sends a file to the specified entity.
           The file may either be a path, a byte array, or a stream.
           Note that if a byte array or a stream is given, a filename
           or its type won't be inferred, and it will be sent as an
           "unnamed application/octet-stream".

           An optional caption can also be specified for said file.

           If "force_document" is False, the file will be sent as a photo
           if it's recognised to have a common image format (e.g. .png, .jpg).

           Otherwise, the file will always be sent as an uncompressed document.

           Subsequent calls with the very same file will result in
           immediate uploads, unless .clear_file_cache() is called.

           If "progress_callback" is not None, it should be a function that
           takes two parameters, (bytes_uploaded, total_bytes).

           The "reply_to" parameter works exactly as the one on .send_message.

           If "attributes" is set to be a list of DocumentAttribute's, these
           will override the automatically inferred ones (so that you can
           modify the file name of the file sent for instance).

=======
    def send_file(self, entity, file, caption='',
                  force_document=False, progress_callback=None,
                  reply_to=None,
                  attributes=None,
                  **kwargs):
        """
        Sends a file to the specified entity.

        :param entity:
            Who will receive the file.
        :param file:
            The path of the file, byte array, or stream that will be sent.
            Note that if a byte array or a stream is given, a filename
            or its type won't be inferred, and it will be sent as an
            "unnamed application/octet-stream".

            Subsequent calls with the very same file will result in
            immediate uploads, unless .clear_file_cache() is called.
        :param caption:
            Optional caption for the sent media message.
        :param force_document:
            If left to False and the file is a path that ends with .png, .jpg
            and such, the file will be sent as a photo. Otherwise always as
            a document.
        :param progress_callback:
            A callback function accepting two parameters: (sent bytes, total)
        :param reply_to:
            Same as reply_to from .send_message().
        :param attributes:
            Optional attributes that override the inferred ones, like
            DocumentAttributeFilename and so on.
        :param kwargs:
>>>>>>> e48f15be
           If "is_voice_note" in kwargs, despite its value, and the file is
           sent as a document, it will be sent as a voice note.
        :return:
        """
        as_photo = False
        if isinstance(file, str):
            lowercase_file = file.lower()
            as_photo = any(
                lowercase_file.endswith(ext)
                for ext in ('.png', '.jpg', '.gif', '.jpeg')
            )

        file_hash = hash(file)
        if file_hash in self._upload_cache:
            file_handle = self._upload_cache[file_hash]
        else:
            self._upload_cache[file_hash] = file_handle = await self.upload_file(
                file, progress_callback=progress_callback
            )

        if as_photo and not force_document:
            media = InputMediaUploadedPhoto(file_handle, caption)
        else:
            mime_type = None
            if isinstance(file, str):
                # Determine mime-type and attributes
                # Take the first element by using [0] since it returns a tuple
                mime_type = guess_type(file)[0]
                attr_dict = {
                    DocumentAttributeFilename:
                    DocumentAttributeFilename(os.path.basename(file))
                    # TODO If the input file is an audio, find out:
                    # Performer and song title and add DocumentAttributeAudio
                }
            else:
                attr_dict = {
                    DocumentAttributeFilename:
                    DocumentAttributeFilename('unnamed')
                }

            if 'is_voice_note' in kwargs:
                attr_dict[DocumentAttributeAudio] = \
                    DocumentAttributeAudio(0, voice=True)

            # Now override the attributes if any. As we have a dict of
            # {cls: instance}, we can override any class with the list
            # of attributes provided by the user easily.
            if attributes:
                for a in attributes:
                    attr_dict[type(a)] = a

            # Ensure we have a mime type, any; but it cannot be None
            # 'The "octet-stream" subtype is used to indicate that a body
            # contains arbitrary binary data.'
            if not mime_type:
                mime_type = 'application/octet-stream'

            media = InputMediaUploadedDocument(
                file=file_handle,
                mime_type=mime_type,
                attributes=list(attr_dict.values()),
                caption=caption
            )

        # Once the media type is properly specified and the file uploaded,
        # send the media message to the desired entity.
        await self(SendMediaRequest(
            peer=await self.get_input_entity(entity),
            media=media,
            reply_to_msg_id=self._get_reply_to(reply_to)
        ))

    async def send_voice_note(self, entity, file, caption='', upload_progress=None,
                        reply_to=None):
        """Wrapper method around .send_file() with is_voice_note=()"""
        return await self.send_file(entity, file, caption,
                                    upload_progress=upload_progress,
                                    reply_to=reply_to,
                                    is_voice_note=())  # empty tuple is enough

    def clear_file_cache(self):
        """Calls to .send_file() will cache the remote location of the
           uploaded files so that subsequent files can be immediate, so
           uploading the same file path will result in using the cached
           version. To avoid this a call to this method should be made.
        """
        self._upload_cache.clear()

    # endregion

    # region Downloading media requests

<<<<<<< HEAD
    async def download_profile_photo(self, entity, file=None, download_big=True):
        """Downloads the profile photo for an user or a chat (channels too).
           Returns None if no photo was provided, or if it was Empty.

           If an entity itself (an user, chat or channel) is given, the photo
           to be downloaded will be downloaded automatically.

           On success, the file path is returned since it may differ from
           the one provided.

           The specified output file can either be a file path, a directory,
           or a stream-like object. If the path exists and is a file, it will
           be overwritten.

           The entity may be a phone or an username at the expense of
           some performance loss.
=======
    def download_profile_photo(self, entity, file=None, download_big=True):
        """
        Downloads the profile photo of the given entity (user/chat/channel).

        :param entity:
            From who the photo will be downloaded.
        :param file:
            The output file path, directory, or stream-like object.
            If the path exists and is a file, it will be overwritten.
        :param download_big:
            Whether to use the big version of the available photos.
        :return:
            None if no photo was provided, or if it was Empty. On success
            the file path is returned since it may differ from the one given.
>>>>>>> e48f15be
        """
        possible_names = []
        if not isinstance(entity, TLObject) or type(entity).SUBCLASS_OF_ID in (
                0x2da17977, 0xc5af5d94, 0x1f4661b9, 0xd49a2697
        ):
            # Maybe it is an user or a chat? Or their full versions?
            #
            # The hexadecimal numbers above are simply:
            # hex(crc32(x.encode('ascii'))) for x in
            # ('User', 'Chat', 'UserFull', 'ChatFull')
            entity = await self.get_entity(entity)
            if not hasattr(entity, 'photo'):
                # Special case: may be a ChatFull with photo:Photo
                # This is different from a normal UserProfilePhoto and Chat
                if hasattr(entity, 'chat_photo'):
                    return await self._download_photo(
                        entity.chat_photo, file,
                        date=None, progress_callback=None
                    )
                else:
                    # Give up
                    return None

            for attr in ('username', 'first_name', 'title'):
                possible_names.append(getattr(entity, attr, None))

            entity = entity.photo

        if not isinstance(entity, UserProfilePhoto) and \
                not isinstance(entity, ChatPhoto):
            return None

        if download_big:
            photo_location = entity.photo_big
        else:
            photo_location = entity.photo_small

        file = self._get_proper_filename(
            file, 'profile_photo', '.jpg',
            possible_names=possible_names
        )

        # Download the media with the largest size input file location
        await self.download_file(
            InputFileLocation(
                volume_id=photo_location.volume_id,
                local_id=photo_location.local_id,
                secret=photo_location.secret
            ),
            file
        )
        return file

<<<<<<< HEAD
    async def download_media(self, message, file=None, progress_callback=None):
        """Downloads the media from a specified Message (it can also be
           the message.media) into the desired file (a stream or str),
           optionally finding its extension automatically.

           The specified output file can either be a file path, a directory,
           or a stream-like object. If the path exists and is a file, it will
           be overwritten.

           If the operation succeeds, the path will be returned (since
           the extension may have been added automatically). Otherwise,
           None is returned.

           The progress_callback should be a callback function which takes
           two parameters, uploaded size and total file size (both in bytes).
           This will be called every time a part is downloaded
=======
    def download_media(self, message, file=None, progress_callback=None):
        """
        Downloads the given media, or the media from a specified Message.
        :param message:
            The media or message containing the media that will be downloaded.
        :param file:
            The output file path, directory, or stream-like object.
            If the path exists and is a file, it will be overwritten.
        :param progress_callback:
            A callback function accepting two parameters: (recv bytes, total)
        :return:
>>>>>>> e48f15be
        """
        # TODO This won't work for messageService
        if isinstance(message, Message):
            date = message.date
            media = message.media
        else:
            date = datetime.now()
            media = message

        if isinstance(media, MessageMediaPhoto):
            return await self._download_photo(
                media, file, date, progress_callback
            )
        elif isinstance(media, MessageMediaDocument):
            return await self._download_document(
                media, file, date, progress_callback
            )
        elif isinstance(media, MessageMediaContact):
            return await self._download_contact(
                media, file
            )

    async def _download_photo(self, mm_photo, file, date, progress_callback):
        """Specialized version of .download_media() for photos"""

        # Determine the photo and its largest size
        photo = mm_photo.photo
        largest_size = photo.sizes[-1]
        file_size = largest_size.size
        largest_size = largest_size.location

        file = self._get_proper_filename(file, 'photo', '.jpg', date=date)

        # Download the media with the largest size input file location
        await self.download_file(
            InputFileLocation(
                volume_id=largest_size.volume_id,
                local_id=largest_size.local_id,
                secret=largest_size.secret
            ),
            file,
            file_size=file_size,
            progress_callback=progress_callback
        )
        return file

    async def _download_document(self, mm_doc, file, date, progress_callback):
        """Specialized version of .download_media() for documents"""
        document = mm_doc.document
        file_size = document.size

        possible_names = []
        for attr in document.attributes:
            if isinstance(attr, DocumentAttributeFilename):
                possible_names.insert(0, attr.file_name)

            elif isinstance(attr, DocumentAttributeAudio):
                possible_names.append('{} - {}'.format(
                    attr.performer, attr.title
                ))

        file = self._get_proper_filename(
            file, 'document', utils.get_extension(mm_doc),
            date=date, possible_names=possible_names
        )

        await self.download_file(
            InputDocumentFileLocation(
                id=document.id,
                access_hash=document.access_hash,
                version=document.version
            ),
            file,
            file_size=file_size,
            progress_callback=progress_callback
        )
        return file

    @staticmethod
    def _download_contact(mm_contact, file):
        """Specialized version of .download_media() for contacts.
           Will make use of the vCard 4.0 format
        """
        first_name = mm_contact.first_name
        last_name = mm_contact.last_name
        phone_number = mm_contact.phone_number

        if isinstance(file, str):
            file = TelegramClient._get_proper_filename(
                file, 'contact', '.vcard',
                possible_names=[first_name, phone_number, last_name]
            )
            f = open(file, 'w', encoding='utf-8')
        else:
            f = file

        try:
            # Remove these pesky characters
            first_name = first_name.replace(';', '')
            last_name = (last_name or '').replace(';', '')
            f.write('BEGIN:VCARD\n')
            f.write('VERSION:4.0\n')
            f.write('N:{};{};;;\n'.format(
                first_name, last_name)
            )
            f.write('FN:{} {}\n'.format(first_name, last_name))
            f.write('TEL;TYPE=cell;VALUE=uri:tel:+{}\n'.format(
                phone_number
            ))
            f.write('END:VCARD\n')
        finally:
            # Only close the stream if we opened it
            if isinstance(file, str):
                f.close()

        return file

    @staticmethod
    def _get_proper_filename(file, kind, extension,
                             date=None, possible_names=None):
        """Gets a proper filename for 'file', if this is a path.

           'kind' should be the kind of the output file (photo, document...)
           'extension' should be the extension to be added to the file if
                       the filename doesn't have any yet
           'date' should be when this file was originally sent, if known
           'possible_names' should be an ordered list of possible names

           If no modification is made to the path, any existing file
           will be overwritten.
           If any modification is made to the path, this method will
           ensure that no existing file will be overwritten.
        """
        if file is not None and not isinstance(file, str):
            # Probably a stream-like object, we cannot set a filename here
            return file

        if file is None:
            file = ''
        elif os.path.isfile(file):
            # Make no modifications to valid existing paths
            return file

        if os.path.isdir(file) or not file:
            try:
                name = None if possible_names is None else next(
                    x for x in possible_names if x
                )
            except StopIteration:
                name = None

            if not name:
                name = '{}_{}-{:02}-{:02}_{:02}-{:02}-{:02}'.format(
                    kind,
                    date.year, date.month, date.day,
                    date.hour, date.minute, date.second,
                )
            file = os.path.join(file, name)

        directory, name = os.path.split(file)
        name, ext = os.path.splitext(name)
        if not ext:
            ext = extension

        result = os.path.join(directory, name + ext)
        if not os.path.isfile(result):
            return result

        i = 1
        while True:
            result = os.path.join(directory, '{} ({}){}'.format(name, i, ext))
            if not os.path.isfile(result):
                return result
            i += 1

    # endregion

    # endregion

    # region Small utilities to make users' life easier

<<<<<<< HEAD
    async def get_entity(self, entity):
        """Turns an entity into a valid Telegram user or chat.
           If "entity" is a string which can be converted to an integer,
           or if it starts with '+' it will be resolved as if it
           were a phone number.
=======
    def get_entity(self, entity):
        """
        Turns the given entity into a valid Telegram user or chat.

        :param entity:
            The entity to be transformed.
            If it's a string which can be converted to an integer or starts
            with '+' it will be resolved as if it were a phone number.
>>>>>>> e48f15be

            If it doesn't start with '+' or starts with a '@' it will be
            be resolved from the username. If no exact match is returned,
            an error will be raised.

            If the entity is an integer or a Peer, its information will be
            returned through a call to self.get_input_peer(entity).

            If the entity is neither, and it's not a TLObject, an
            error will be raised.
        :return:
        """
        try:
            return self.session.entities[entity]
        except KeyError:
            pass

        if isinstance(entity, int) or (
                isinstance(entity, TLObject) and
                # crc32(b'InputPeer') and crc32(b'Peer')
                type(entity).SUBCLASS_OF_ID in (0xc91c90b6, 0x2d45687)):
            ie = await self.get_input_entity(entity)
            if isinstance(ie, InputPeerUser):
                await self(GetUsersRequest([ie]))
            elif isinstance(ie, InputPeerChat):
                await self(GetChatsRequest([ie.chat_id]))
            elif isinstance(ie, InputPeerChannel):
                await self(GetChannelsRequest([ie]))
            try:
                # session.process_entities has been called in the MtProtoSender
                # with the result of these calls, so they should now be on the
                # entities database.
                return self.session.entities[ie]
            except KeyError:
                pass

        if isinstance(entity, str):
            return await self._get_entity_from_string(entity)

        raise ValueError(
            'Cannot turn "{}" into any entity (user or chat)'.format(entity)
        )

    async def _get_entity_from_string(self, string):
        """Gets an entity from the given string, which may be a phone or
           an username, and processes all the found entities on the session.
        """
        phone = EntityDatabase.parse_phone(string)
        if phone:
            entity = phone
            await self(GetContactsRequest(0))
        else:
            entity = string.strip('@').lower()
            await self(ResolveUsernameRequest(entity))
        # MtProtoSender will call .process_entities on the requests made

        try:
            return self.session.entities[entity]
        except KeyError:
            raise ValueError(
                'Could not find user with username {}'.format(entity)
            )

<<<<<<< HEAD
    async def get_input_entity(self, peer):
        """Gets the input entity given its PeerUser, PeerChat, PeerChannel.
           If no Peer class is used, peer is assumed to be the integer ID
           of an User.

           If this Peer hasn't been seen before by the library, all dialogs
           will loaded, and their entities saved to the session file.

           If even after it's not found, a ValueError is raised.
=======
    def get_input_entity(self, peer):
        """
        Turns the given peer into its input entity version. Most requests
        use this kind of InputUser, InputChat and so on, so this is the
        most suitable call to make for those cases.

        :param peer:
            The integer ID of an user or otherwise either of a
            PeerUser, PeerChat or PeerChannel, for which to get its
            Input* version.

            If this Peer hasn't been seen before by the library, the top
            dialogs will be loaded and their entities saved to the session
            file (unless this feature was disabled explicitly).

            If in the end the access hash required for the peer was not found,
            a ValueError will be raised.
        :return:
>>>>>>> e48f15be
        """
        try:
            # First try to get the entity from cache, otherwise figure it out
            return self.session.entities.get_input_entity(peer)
        except KeyError:
            pass

        if isinstance(peer, str):
            return utils.get_input_peer(await self._get_entity_from_string(peer))

        is_peer = False
        if isinstance(peer, int):
            peer = PeerUser(peer)
            is_peer = True

        elif isinstance(peer, TLObject):
            is_peer = type(peer).SUBCLASS_OF_ID == 0x2d45687  # crc32(b'Peer')
            if not is_peer:
                try:
                    return utils.get_input_peer(peer)
                except ValueError:
                    pass

        if not is_peer:
            raise ValueError(
                'Cannot turn "{}" into an input entity.'.format(peer)
            )

        if self.session.save_entities:
            # Not found, look in the latest dialogs.
            # This is useful if for instance someone just sent a message but
            # the updates didn't specify who, as this person or chat should
            # be in the latest dialogs.
            await self(GetDialogsRequest(
                offset_date=None,
                offset_id=0,
                offset_peer=InputPeerEmpty(),
                limit=0,
                exclude_pinned=True
            ))
            try:
                return self.session.entities.get_input_entity(peer)
            except KeyError:
                pass

        raise ValueError(
            'Could not find the input entity corresponding to "{}".'
            'Make sure you have encountered this peer before.'.format(peer)
        )

        # endregion<|MERGE_RESOLUTION|>--- conflicted
+++ resolved
@@ -101,17 +101,12 @@
 
     # region Authorization requests
 
-<<<<<<< HEAD
     async def send_code_request(self, phone):
-        """Sends a code request to the specified phone number"""
-=======
-    def send_code_request(self, phone):
         """Sends a code request to the specified phone number.
 
         :param str | int phone: The phone to which the code will be sent.
         :return auth.SentCode: Information about the result of the request.
         """
->>>>>>> e48f15be
         phone = EntityDatabase.parse_phone(phone) or self._phone
         result = await self(SendCodeRequest(phone, self.api_id, self.api_hash))
         self._phone = phone
@@ -183,12 +178,7 @@
         self._set_connected_and_authorized()
         return result.user
 
-<<<<<<< HEAD
     async def sign_up(self, code, first_name, last_name=''):
-        """Signs up to Telegram. Make sure you sent a code request first!"""
-        result = await self(SignUpRequest(
-=======
-    def sign_up(self, code, first_name, last_name=''):
         """
         Signs up to Telegram if you don't have an account yet.
         You must call .send_code_request(phone) first.
@@ -198,8 +188,7 @@
         :param str last_name: Optional last name.
         :return User: The new created user.
         """
-        result = self(SignUpRequest(
->>>>>>> e48f15be
+        result = await self(SignUpRequest(
             phone_number=self._phone,
             phone_code_hash=self._phone_code_hash,
             phone_code=code,
@@ -210,17 +199,11 @@
         self._set_connected_and_authorized()
         return result.user
 
-<<<<<<< HEAD
     async def log_out(self):
-        """Logs out and deletes the current session.
-           Returns True if everything went okay."""
-=======
-    def log_out(self):
         """Logs out Telegram and deletes the current *.session file.
 
         :return bool: True if the operation was successful.
         """
->>>>>>> e48f15be
         try:
             await self(LogOutRequest())
         except RPCError:
@@ -231,19 +214,13 @@
         self.session = None
         return True
 
-<<<<<<< HEAD
     async def get_me(self):
-        """Gets "me" (the self user) which is currently authenticated,
-           or None if the request fails (hence, not authenticated)."""
-=======
-    def get_me(self):
         """
         Gets "me" (the self user) which is currently authenticated,
         or None if the request fails (hence, not authenticated).
 
         :return User: Your own user.
         """
->>>>>>> e48f15be
         try:
             return (await self(GetUsersRequest([InputUserSelf()])))[0]
         except UnauthorizedError:
@@ -343,23 +320,13 @@
         drafts = [Draft._from_update(self, u) for u in response.updates]
         return drafts
 
-<<<<<<< HEAD
     async def send_message(self,
                            entity,
                            message,
                            reply_to=None,
                            link_preview=True):
-        """Sends a message to the given entity (or input peer)
-           and returns the sent message as a Telegram object.
-=======
-    def send_message(self,
-                     entity,
-                     message,
-                     reply_to=None,
-                     link_preview=True):
         """
         Sends the given message to the specified entity (user/chat/channel).
->>>>>>> e48f15be
 
         :param str | int | User | Chat | Channel entity: To who will it be sent.
         :param str message: The message to be sent.
@@ -486,20 +453,7 @@
 
         return total_messages, result.messages, entities
 
-<<<<<<< HEAD
     async def send_read_acknowledge(self, entity, messages=None, max_id=None):
-        """Sends a "read acknowledge" (i.e., notifying the given peer that we've
-           read their messages, also known as the "double check").
-
-           Either a list of messages (or a single message) can be given,
-           or the maximum message ID (until which message we want to send the read acknowledge).
-
-           Returns an AffectedMessages TLObject
-
-           The entity may be a phone or an username at the expense of
-           some performance loss.
-=======
-    def send_read_acknowledge(self, entity, messages=None, max_id=None):
         """
         Sends a "read acknowledge" (i.e., notifying the given peer that we've
         read their messages, also known as the "double check").
@@ -509,7 +463,6 @@
         :param max_id: Overrides messages, until which message should the
                        acknowledge should be sent.
         :return:
->>>>>>> e48f15be
         """
         if max_id is None:
             if not messages:
@@ -546,43 +499,11 @@
 
     # region Uploading files
 
-<<<<<<< HEAD
     async def send_file(self, entity, file, caption='',
                         force_document=False, progress_callback=None,
                         reply_to=None,
                         attributes=None,
                         **kwargs):
-        """Sends a file to the specified entity.
-           The file may either be a path, a byte array, or a stream.
-           Note that if a byte array or a stream is given, a filename
-           or its type won't be inferred, and it will be sent as an
-           "unnamed application/octet-stream".
-
-           An optional caption can also be specified for said file.
-
-           If "force_document" is False, the file will be sent as a photo
-           if it's recognised to have a common image format (e.g. .png, .jpg).
-
-           Otherwise, the file will always be sent as an uncompressed document.
-
-           Subsequent calls with the very same file will result in
-           immediate uploads, unless .clear_file_cache() is called.
-
-           If "progress_callback" is not None, it should be a function that
-           takes two parameters, (bytes_uploaded, total_bytes).
-
-           The "reply_to" parameter works exactly as the one on .send_message.
-
-           If "attributes" is set to be a list of DocumentAttribute's, these
-           will override the automatically inferred ones (so that you can
-           modify the file name of the file sent for instance).
-
-=======
-    def send_file(self, entity, file, caption='',
-                  force_document=False, progress_callback=None,
-                  reply_to=None,
-                  attributes=None,
-                  **kwargs):
         """
         Sends a file to the specified entity.
 
@@ -610,7 +531,6 @@
             Optional attributes that override the inferred ones, like
             DocumentAttributeFilename and so on.
         :param kwargs:
->>>>>>> e48f15be
            If "is_voice_note" in kwargs, despite its value, and the file is
            sent as a document, it will be sent as a voice note.
         :return:
@@ -703,25 +623,7 @@
 
     # region Downloading media requests
 
-<<<<<<< HEAD
     async def download_profile_photo(self, entity, file=None, download_big=True):
-        """Downloads the profile photo for an user or a chat (channels too).
-           Returns None if no photo was provided, or if it was Empty.
-
-           If an entity itself (an user, chat or channel) is given, the photo
-           to be downloaded will be downloaded automatically.
-
-           On success, the file path is returned since it may differ from
-           the one provided.
-
-           The specified output file can either be a file path, a directory,
-           or a stream-like object. If the path exists and is a file, it will
-           be overwritten.
-
-           The entity may be a phone or an username at the expense of
-           some performance loss.
-=======
-    def download_profile_photo(self, entity, file=None, download_big=True):
         """
         Downloads the profile photo of the given entity (user/chat/channel).
 
@@ -735,7 +637,6 @@
         :return:
             None if no photo was provided, or if it was Empty. On success
             the file path is returned since it may differ from the one given.
->>>>>>> e48f15be
         """
         possible_names = []
         if not isinstance(entity, TLObject) or type(entity).SUBCLASS_OF_ID in (
@@ -789,25 +690,7 @@
         )
         return file
 
-<<<<<<< HEAD
     async def download_media(self, message, file=None, progress_callback=None):
-        """Downloads the media from a specified Message (it can also be
-           the message.media) into the desired file (a stream or str),
-           optionally finding its extension automatically.
-
-           The specified output file can either be a file path, a directory,
-           or a stream-like object. If the path exists and is a file, it will
-           be overwritten.
-
-           If the operation succeeds, the path will be returned (since
-           the extension may have been added automatically). Otherwise,
-           None is returned.
-
-           The progress_callback should be a callback function which takes
-           two parameters, uploaded size and total file size (both in bytes).
-           This will be called every time a part is downloaded
-=======
-    def download_media(self, message, file=None, progress_callback=None):
         """
         Downloads the given media, or the media from a specified Message.
         :param message:
@@ -818,7 +701,6 @@
         :param progress_callback:
             A callback function accepting two parameters: (recv bytes, total)
         :return:
->>>>>>> e48f15be
         """
         # TODO This won't work for messageService
         if isinstance(message, Message):
@@ -921,13 +803,9 @@
             last_name = (last_name or '').replace(';', '')
             f.write('BEGIN:VCARD\n')
             f.write('VERSION:4.0\n')
-            f.write('N:{};{};;;\n'.format(
-                first_name, last_name)
-            )
+            f.write('N:{};{};;;\n'.format(first_name, last_name))
             f.write('FN:{} {}\n'.format(first_name, last_name))
-            f.write('TEL;TYPE=cell;VALUE=uri:tel:+{}\n'.format(
-                phone_number
-            ))
+            f.write('TEL;TYPE=cell;VALUE=uri:tel:+{}\n'.format(phone_number))
             f.write('END:VCARD\n')
         finally:
             # Only close the stream if we opened it
@@ -1000,14 +878,7 @@
 
     # region Small utilities to make users' life easier
 
-<<<<<<< HEAD
     async def get_entity(self, entity):
-        """Turns an entity into a valid Telegram user or chat.
-           If "entity" is a string which can be converted to an integer,
-           or if it starts with '+' it will be resolved as if it
-           were a phone number.
-=======
-    def get_entity(self, entity):
         """
         Turns the given entity into a valid Telegram user or chat.
 
@@ -1015,7 +886,6 @@
             The entity to be transformed.
             If it's a string which can be converted to an integer or starts
             with '+' it will be resolved as if it were a phone number.
->>>>>>> e48f15be
 
             If it doesn't start with '+' or starts with a '@' it will be
             be resolved from the username. If no exact match is returned,
@@ -1079,18 +949,7 @@
                 'Could not find user with username {}'.format(entity)
             )
 
-<<<<<<< HEAD
     async def get_input_entity(self, peer):
-        """Gets the input entity given its PeerUser, PeerChat, PeerChannel.
-           If no Peer class is used, peer is assumed to be the integer ID
-           of an User.
-
-           If this Peer hasn't been seen before by the library, all dialogs
-           will loaded, and their entities saved to the session file.
-
-           If even after it's not found, a ValueError is raised.
-=======
-    def get_input_entity(self, peer):
         """
         Turns the given peer into its input entity version. Most requests
         use this kind of InputUser, InputChat and so on, so this is the
@@ -1108,7 +967,6 @@
             If in the end the access hash required for the peer was not found,
             a ValueError will be raised.
         :return:
->>>>>>> e48f15be
         """
         try:
             # First try to get the entity from cache, otherwise figure it out
@@ -1159,4 +1017,4 @@
             'Make sure you have encountered this peer before.'.format(peer)
         )
 
-        # endregion+    # endregion