--- conflicted
+++ resolved
@@ -209,20 +209,6 @@
         return d
 
 
-<<<<<<< HEAD
-class Raw(EventBuilder):
-    """
-    Represents a raw event. The event is the update itself.
-    """
-    async def resolve(self, client):
-        pass
-
-    def build(self, update):
-        return update
-
-
-=======
->>>>>>> d6935355
 def name_inner_event(cls):
     """Decorator to rename cls.Event 'Event' as 'cls.Event'"""
     if hasattr(cls, 'Event'):
