import logging
import os
import asyncio
from datetime import timedelta, datetime
from hashlib import md5
from io import BytesIO
<<<<<<< HEAD
from asyncio import Lock
=======
from signal import signal, SIGINT, SIGTERM, SIGABRT
from threading import Lock
from time import sleep
>>>>>>> e48f15be

from . import helpers as utils
from .crypto import rsa, CdnDecrypter
from .errors import (
    RPCError, BrokenAuthKeyError, ServerError,
    FloodWaitError, FileMigrateError, TypeNotFoundError,
    UnauthorizedError, PhoneMigrateError, NetworkMigrateError, UserMigrateError
)
from .network import authenticator, MtProtoSender, Connection, ConnectionMode
from .tl import TLObject, Session
from .tl.all_tlobjects import LAYER
from .tl.functions import (
    InitConnectionRequest, InvokeWithLayerRequest, PingRequest
)
from .tl.functions.auth import (
    ImportAuthorizationRequest, ExportAuthorizationRequest
)
from .tl.functions.help import (
    GetCdnConfigRequest, GetConfigRequest
)
from .tl.functions.updates import GetStateRequest
from .tl.functions.upload import (
    GetFileRequest, SaveBigFilePartRequest, SaveFilePartRequest
)
from .tl.types import InputFile, InputFileBig
from .tl.types.auth import ExportedAuthorization
from .tl.types.upload import FileCdnRedirect
from .update_state import UpdateState
from .utils import get_appropriated_part_size


class TelegramBareClient:
    """Bare Telegram Client with just the minimum -

       The reason to distinguish between a MtProtoSender and a
       TelegramClient itself is because the sender is just that,
       a sender, which should know nothing about Telegram but
       rather how to handle this specific connection.

       The TelegramClient itself should know how to initialize
       a proper connection to the servers, as well as other basic
       methods such as disconnection and reconnection.

       This distinction between a bare client and a full client
       makes it possible to create clones of the bare version
       (by using the same session, IP address and port) to be
       able to execute queries on either, without the additional
       cost that would involve having the methods for signing in,
       logging out, and such.
    """

    # Current TelegramClient version
    __version__ = '0.15.3'

    # TODO Make this thread-safe, all connections share the same DC
    _config = None  # Server configuration (with .dc_options)

    # region Initialization

    def __init__(self, session, api_id, api_hash,
                 connection_mode=ConnectionMode.TCP_FULL,
                 proxy=None,
                 timeout=timedelta(seconds=5),
                 loop=None,
                 **kwargs):
        """Refer to TelegramClient.__init__ for docs on this method"""
        if not api_id or not api_hash:
            raise PermissionError(
                "Your API ID or Hash cannot be empty or None. "
                "Refer to Telethon's README.rst for more information.")

        # Determine what session object we have
        if isinstance(session, str) or session is None:
            session = Session.try_load_or_create_new(session)
        elif not isinstance(session, Session):
            raise ValueError(
                'The given session must be a str or a Session instance.'
            )

        self._loop = loop if loop else asyncio.get_event_loop()

        self.session = session
        self.api_id = int(api_id)
        self.api_hash = api_hash
        if self.api_id < 20:  # official apps must use obfuscated
            connection_mode = ConnectionMode.TCP_OBFUSCATED

        # This is the main sender, which will be used from the thread
        # that calls .connect(). Every other thread will spawn a new
        # temporary connection. The connection on this one is always
        # kept open so Telegram can send us updates.
        self._sender = MtProtoSender(
            self.session,
            Connection(mode=connection_mode, proxy=proxy, timeout=timeout, loop=self._loop),
            self._loop
        )

        self._logger = logging.getLogger(__name__)

        # Two coroutines may be calling reconnect() when the connection is lost,
        # we only want one to actually perform the reconnection.
        self._reconnect_lock = Lock(loop=self._loop)

        # Cache "exported" sessions as 'dc_id: Session' not to recreate
        # them all the time since generating a new key is a relatively
        # expensive operation.
        self._exported_sessions = {}

        # This member will process updates if enabled.
        # One may change self.updates.enabled at any later point.
        self.updates = UpdateState(self._loop)

        # Used on connection - the user may modify these and reconnect
        kwargs['app_version'] = kwargs.get('app_version', self.__version__)
        for name, value in kwargs.items():
            if not hasattr(self.session, name):
                raise ValueError('Unknown named parameter', name)
            setattr(self.session, name, value)

        # Despite the state of the real connection, keep track of whether
        # the user has explicitly called .connect() or .disconnect() here.
        # This information is required by the read thread, who will be the
        # one attempting to reconnect on the background *while* the user
        # doesn't explicitly call .disconnect(), thus telling it to stop
        # retrying. The main thread, knowing there is a background thread
        # attempting reconnection as soon as it happens, will just sleep.
        self._user_connected = False

        # Save whether the user is authorized here (a.k.a. logged in)
        self._authorized = None  # None = We don't know yet

        # Uploaded files cache so subsequent calls are instant
        self._upload_cache = {}

        self._recv_loop = None
        self._ping_loop = None

        # Default PingRequest delay
        self._ping_delay = timedelta(minutes=1)

    # endregion

    # region Connecting

<<<<<<< HEAD
    async def connect(self, _exported_auth=None, _sync_updates=True, _cdn=False):
=======
    def connect(self, _sync_updates=True):
>>>>>>> e48f15be
        """Connects to the Telegram servers, executing authentication if
           required. Note that authenticating to the Telegram servers is
           not the same as authenticating the desired user itself, which
           may require a call (or several) to 'sign_in' for the first time.

           Note that the optional parameters are meant for internal use.

           If '_sync_updates', sync_updates() will be called and a
           second thread will be started if necessary. Note that this
           will FAIL if the client is not connected to the user's
           native data center, raising a "UserMigrateError", and
           calling .disconnect() in the process.
        """
        try:
<<<<<<< HEAD
            await self._sender.connect()
            if not self.session.auth_key:
                # New key, we need to tell the server we're going to use
                # the latest layer
                try:
                    self.session.auth_key, self.session.time_offset = \
                        await authenticator.do_authentication(self._sender.connection)
                except BrokenAuthKeyError:
                    self._user_connected = False
                    return False

                self.session.layer = LAYER
                self.session.save()
                init_connection = True
            else:
                init_connection = self.session.layer != LAYER

            if init_connection:
                if _exported_auth is not None:
                    await self._init_connection(ImportAuthorizationRequest(
                        _exported_auth.id, _exported_auth.bytes
                    ))
                elif not _cdn:
                    TelegramBareClient._dc_options = \
                        (await self._init_connection(GetConfigRequest())).dc_options

            elif _exported_auth is not None:
                await self(ImportAuthorizationRequest(
                    _exported_auth.id, _exported_auth.bytes
                ))

            if TelegramBareClient._dc_options is None and not _cdn:
                TelegramBareClient._dc_options = \
                    (await self(GetConfigRequest())).dc_options
=======
            self._sender.connect()
>>>>>>> e48f15be

            # Connection was successful! Try syncing the update state
            # UNLESS '_sync_updates' is False (we probably are in
            # another data center and this would raise UserMigrateError)
            # to also assert whether the user is logged in or not.
            self._user_connected = True
            if self._authorized is None and _sync_updates:
                try:
                    await self.sync_updates()
                    self._set_connected_and_authorized()
                except UnauthorizedError:
                    self._authorized = False
            elif self._authorized:
                self._set_connected_and_authorized()

            return True

        except TypeNotFoundError as e:
            # This is fine, probably layer migration
            self._logger.debug('Found invalid item, probably migrating', e)
            self.disconnect()
<<<<<<< HEAD
            return await self.connect(
                _exported_auth=_exported_auth,
                _sync_updates=_sync_updates,
                _cdn=_cdn
            )
=======
            return self.connect(_sync_updates=_sync_updates)
>>>>>>> e48f15be

        except (RPCError, ConnectionError) as error:
            # Probably errors from the previous session, ignore them
            self.disconnect()
            self._logger.debug(
                'Could not stabilise initial connection: {}'.format(error)
            )
            return False

    def is_connected(self):
        return self._sender.is_connected()

<<<<<<< HEAD
    async def _init_connection(self, query=None):
        result = await self(InvokeWithLayerRequest(LAYER, InitConnectionRequest(
=======
    def _wrap_init_connection(self, query):
        """Wraps query around InvokeWithLayerRequest(InitConnectionRequest())"""
        return InvokeWithLayerRequest(LAYER, InitConnectionRequest(
>>>>>>> e48f15be
            api_id=self.api_id,
            device_model=self.session.device_model,
            system_version=self.session.system_version,
            app_version=self.session.app_version,
            lang_code=self.session.lang_code,
            system_lang_code=self.session.system_lang_code,
            lang_pack='',  # "langPacks are for official apps only"
            query=query
        ))

    def disconnect(self):
        """Disconnects from the Telegram server"""
        self._user_connected = False
        self._sender.disconnect()
        # TODO Shall we clear the _exported_sessions, or may be reused?
        pass

    async def _reconnect(self, new_dc=None):
        """If 'new_dc' is not set, only a call to .connect() will be made
           since it's assumed that the connection has been lost and the
           library is reconnecting.

           If 'new_dc' is set, the client is first disconnected from the
           current data center, clears the auth key for the old DC, and
           connects to the new data center.
        """
        if new_dc is None:
            # Assume we are disconnected due to some error, so connect again
            try:
                await self._reconnect_lock.acquire()
                # Another thread may have connected again, so check that first
                if self.is_connected():
                    return True

                return await self.connect()
            except ConnectionResetError:
                return False
            finally:
                self._reconnect_lock.release()
        else:
<<<<<<< HEAD
            self.disconnect()
            self.session.auth_key = None  # Force creating new auth_key
            dc = await self._get_dc(new_dc)
            ip = dc.ip_address
            self.session.server_address = ip
=======
            # Since we're reconnecting possibly due to a UserMigrateError,
            # we need to first know the Data Centers we can connect to. Do
            # that before disconnecting.
            dc = self._get_dc(new_dc)

            self.session.server_address = dc.ip_address
>>>>>>> e48f15be
            self.session.port = dc.port
            # auth_key's are associated with a server, which has now changed
            # so it's not valid anymore. Set to None to force recreating it.
            self.session.auth_key = None
            self.session.save()
<<<<<<< HEAD
            return await self.connect()
=======
            self.disconnect()
            return self.connect()
>>>>>>> e48f15be

    # endregion

    # region Working with different connections/Data Centers

    async def _get_dc(self, dc_id, ipv6=False, cdn=False):
        """Gets the Data Center (DC) associated to 'dc_id'"""
<<<<<<< HEAD
        if TelegramBareClient._dc_options is None:
            raise ConnectionError(
                'Cannot determine the required data center IP address. '
                'Stabilise a successful initial connection first.'
            )
=======
        if not TelegramBareClient._config:
            TelegramBareClient._config = self(GetConfigRequest())
>>>>>>> e48f15be

        try:
            if cdn:
                # Ensure we have the latest keys for the CDNs
                for pk in await (self(GetCdnConfigRequest())).public_keys:
                    rsa.add_key(pk.public_key)

            return next(
                dc for dc in TelegramBareClient._config.dc_options
                if dc.id == dc_id and bool(dc.ipv6) == ipv6 and bool(dc.cdn) == cdn
            )
        except StopIteration:
            if not cdn:
                raise

            # New configuration, perhaps a new CDN was added?
<<<<<<< HEAD
            TelegramBareClient._dc_options = await (self(GetConfigRequest())).dc_options
            return await self._get_dc(dc_id, ipv6=ipv6, cdn=cdn)
=======
            TelegramBareClient._config = self(GetConfigRequest())
            return self._get_dc(dc_id, ipv6=ipv6, cdn=cdn)
>>>>>>> e48f15be

    async def _get_exported_client(self, dc_id):
        """Creates and connects a new TelegramBareClient for the desired DC.

           If it's the first time calling the method with a given dc_id,
           a new session will be first created, and its auth key generated.
           Exporting/Importing the authorization will also be done so that
           the auth is bound with the key.
        """
        # Thanks badoualy/kotlogram on /telegram/api/DefaultTelegramClient.kt
        # for clearly showing how to export the authorization! ^^
        session = self._exported_sessions.get(dc_id)
        if session:
            export_auth = None  # Already bound with the auth key
        else:
            # TODO Add a lock, don't allow two threads to create an auth key
            # (when calling .connect() if there wasn't a previous session).
            # for the same data center.
            dc = await self._get_dc(dc_id)

            # Export the current authorization to the new DC.
            export_auth = await self(ExportAuthorizationRequest(dc_id))

            # Create a temporary session for this IP address, which needs
            # to be different because each auth_key is unique per DC.
            #
            # Construct this session with the connection parameters
            # (system version, device model...) from the current one.
            session = Session(self.session)
            session.server_address = dc.ip_address
            session.port = dc.port
            self._exported_sessions[dc_id] = session

        client = TelegramBareClient(
            session, self.api_id, self.api_hash,
            proxy=self._sender.connection.conn.proxy,
            timeout=self._sender.connection.get_timeout(),
            loop=self._loop
        )
<<<<<<< HEAD
        await client.connect(_exported_auth=export_auth, _sync_updates=False)
=======
        client.connect(_sync_updates=False)
        if isinstance(export_auth, ExportedAuthorization):
            client(ImportAuthorizationRequest(
                id=export_auth.id, bytes=export_auth.bytes
            ))
        elif export_auth is not None:
            self._logger.warning('Unknown return export_auth type', export_auth)

>>>>>>> e48f15be
        client._authorized = True  # We exported the auth, so we got auth
        return client

    async def _get_cdn_client(self, cdn_redirect):
        """Similar to ._get_exported_client, but for CDNs"""
        session = self._exported_sessions.get(cdn_redirect.dc_id)
        if not session:
            dc = await self._get_dc(cdn_redirect.dc_id, cdn=True)
            session = Session(self.session)
            session.server_address = dc.ip_address
            session.port = dc.port
            self._exported_sessions[cdn_redirect.dc_id] = session

        client = TelegramBareClient(
            session, self.api_id, self.api_hash,
            proxy=self._sender.connection.conn.proxy,
            timeout=self._sender.connection.get_timeout(),
            loop=self._loop
        )

        # This will make use of the new RSA keys for this specific CDN.
        #
<<<<<<< HEAD
        # This relies on the fact that TelegramBareClient._dc_options is
        # static and it won't be called from this DC (it would fail).
        await client.connect(_cdn=True)  # Avoid invoking non-CDN methods
=======
        # We won't be calling GetConfigRequest because it's only called
        # when needed by ._get_dc, and also it's static so it's likely
        # set already. Avoid invoking non-CDN methods by not syncing updates.
        client.connect(_sync_updates=False)
>>>>>>> e48f15be
        client._authorized = self._authorized
        return client

    # endregion

    # region Invoking Telegram requests

    async def __call__(self, *requests, retries=5):
        """Invokes (sends) a MTProtoRequest and returns (receives) its result.

           The invoke will be retried up to 'retries' times before raising
           ValueError().
        """
        if not all(isinstance(x, TLObject) and
                   x.content_related for x in requests):
            raise ValueError('You can only invoke requests, not types!')

        # We should call receive from this thread if there's no background
        # thread reading or if the server disconnected us and we're trying
        # to reconnect. This is because the read thread may either be
        # locked also trying to reconnect or we may be said thread already.
        call_receive = self._recv_loop is None

        for retry in range(retries):
            result = await self._invoke(call_receive, retry, *requests)
            if result is not None:
                return result

        raise ValueError('Number of retries reached 0.')

    # Let people use client.invoke(SomeRequest()) instead client(...)
    invoke = __call__

<<<<<<< HEAD
    async def _invoke(self, call_receive, retry, *requests):
=======
    def _invoke(self, sender, call_receive, update_state, *requests):
        # We need to specify the new layer (by initializing a new
        # connection) if it has changed from the latest known one.
        init_connection = self.session.layer != LAYER

>>>>>>> e48f15be
        try:
            # Ensure that we start with no previous errors (i.e. resending)
            for x in requests:
                x.rpc_error = None

<<<<<<< HEAD
            await self._sender.send(*requests)
=======
            if not self.session.auth_key:
                # New key, we need to tell the server we're going to use
                # the latest layer and initialize the connection doing so.
                self.session.auth_key, self.session.time_offset = \
                    authenticator.do_authentication(self._sender.connection)
                init_connection = True

            if init_connection:
                if len(requests) == 1:
                    requests = [self._wrap_init_connection(requests[0])]
                else:
                    # We need a SINGLE request (like GetConfig) to init conn.
                    # Once that's done, the N original requests will be
                    # invoked.
                    TelegramBareClient._config = self(
                        self._wrap_init_connection(GetConfigRequest())
                    )

            sender.send(*requests)
>>>>>>> e48f15be

            if not call_receive:
                await asyncio.wait(
                    list(map(lambda x: x.confirm_received.wait(), requests)),
                    timeout=self._sender.connection.get_timeout(),
                    loop=self._loop
                )
            else:
                while not all(x.confirm_received.is_set() for x in requests):
<<<<<<< HEAD
                    await self._sender.receive(update_state=self.updates)
=======
                    sender.receive(update_state=update_state)

        except BrokenAuthKeyError:
            self._logger.error('Broken auth key, a new one will be generated')
            self.session.auth_key = None

        except TimeoutError:
            pass  # We will just retry
>>>>>>> e48f15be

        except ConnectionResetError:
            if not self._user_connected or self._reconnect_lock.locked():
                # Only attempt reconnecting if the user called connect and not
                # reconnecting already.
                raise

            self._logger.debug('Server disconnected us. Reconnecting and '
                               'resending request... (%d)' % retry)
            await self._reconnect()
            if not self._sender.is_connected():
                await asyncio.sleep(retry + 1, loop=self._loop)
            return None

        if init_connection:
            # We initialized the connection successfully, even if
            # a request had an RPC error we have invoked it fine.
            self.session.layer = LAYER
            self.session.save()

        try:
            raise next(x.rpc_error for x in requests if x.rpc_error)
        except StopIteration:
            if any(x.result is None for x in requests):
                # "A container may only be accepted or
                # rejected by the other party as a whole."
                return None

            if len(requests) == 1:
                return requests[0].result
            else:
                return [x.result for x in requests]

        except (PhoneMigrateError, NetworkMigrateError,
                UserMigrateError) as e:
            self._logger.debug(
                'DC error when invoking request, '
                'attempting to reconnect at DC {}'.format(e.new_dc)
            )

            await self._reconnect(new_dc=e.new_dc)
            return None

        except ServerError as e:
            # Telegram is having some issues, just retry
            self._logger.debug(
                '[ERROR] Telegram is having some internal issues', e
            )

        except FloodWaitError as e:
            if e.seconds > self.session.flood_sleep_threshold | 0:
                raise

            self._logger.debug(
                'Sleep of %d seconds below threshold, sleeping' % e.seconds
            )
            await asyncio.sleep(e.seconds, loop=self._loop)
            return None

    # Some really basic functionality

    def is_user_authorized(self):
        """Has the user been authorized yet
           (code request sent and confirmed)?"""
        return self._authorized

    # endregion

    # region Uploading media

    async def upload_file(self,
                    file,
                    part_size_kb=None,
                    file_name=None,
                    progress_callback=None):
        """Uploads the specified file and returns a handle (an instance
           of InputFile or InputFileBig, as required) which can be later used.

           Uploading a file will simply return a "handle" to the file stored
           remotely in the Telegram servers, which can be later used on. This
           will NOT upload the file to your own chat.

           'file' may be either a file path, a byte array, or a stream.
           Note that if the file is a stream it will need to be read
           entirely into memory to tell its size first.

           If 'progress_callback' is not None, it should be a function that
           takes two parameters, (bytes_uploaded, total_bytes).

           Default values for the optional parameters if left as None are:
             part_size_kb = get_appropriated_part_size(file_size)
             file_name    = os.path.basename(file_path)
        """
        if isinstance(file, str):
            file_size = os.path.getsize(file)
        elif isinstance(file, bytes):
            file_size = len(file)
        else:
            file = file.read()
            file_size = len(file)

        if not part_size_kb:
            part_size_kb = get_appropriated_part_size(file_size)

        if part_size_kb > 512:
            raise ValueError('The part size must be less or equal to 512KB')

        part_size = int(part_size_kb * 1024)
        if part_size % 1024 != 0:
            raise ValueError('The part size must be evenly divisible by 1024')

        # Determine whether the file is too big (over 10MB) or not
        # Telegram does make a distinction between smaller or larger files
        is_large = file_size > 10 * 1024 * 1024
        part_count = (file_size + part_size - 1) // part_size

        file_id = utils.generate_random_long()
        hash_md5 = md5()

        stream = open(file, 'rb') if isinstance(file, str) else BytesIO(file)
        try:
            for part_index in range(part_count):
                # Read the file by in chunks of size part_size
                part = stream.read(part_size)

                # The SavePartRequest is different depending on whether
                # the file is too large or not (over or less than 10MB)
                if is_large:
                    request = SaveBigFilePartRequest(file_id, part_index,
                                                     part_count, part)
                else:
                    request = SaveFilePartRequest(file_id, part_index, part)

                result = await self(request)
                if result:
                    if not is_large:
                        # No need to update the hash if it's a large file
                        hash_md5.update(part)

                    if progress_callback:
                        progress_callback(stream.tell(), file_size)
                else:
                    raise ValueError('Failed to upload file part {}.'
                                     .format(part_index))
        finally:
            stream.close()

        # Set a default file name if None was specified
        if not file_name:
            if isinstance(file, str):
                file_name = os.path.basename(file)
            else:
                file_name = str(file_id)

        if is_large:
            return InputFileBig(file_id, part_count, file_name)
        else:
            return InputFile(file_id, part_count, file_name,
                             md5_checksum=hash_md5.hexdigest())

    # endregion

    # region Downloading media

    async def download_file(self,
                      input_location,
                      file,
                      part_size_kb=None,
                      file_size=None,
                      progress_callback=None):
        """Downloads the given InputFileLocation to file (a stream or str).

           If 'progress_callback' is not None, it should be a function that
           takes two parameters, (bytes_downloaded, total_bytes). Note that
           'total_bytes' simply equals 'file_size', and may be None.
        """
        if not part_size_kb:
            if not file_size:
                part_size_kb = 64  # Reasonable default
            else:
                part_size_kb = get_appropriated_part_size(file_size)

        part_size = int(part_size_kb * 1024)
        # https://core.telegram.org/api/files says:
        # > part_size % 1024 = 0 (divisible by 1KB)
        #
        # But https://core.telegram.org/cdn (more recent) says:
        # > limit must be divisible by 4096 bytes
        # So we just stick to the 4096 limit.
        if part_size % 4096 != 0:
            raise ValueError('The part size must be evenly divisible by 4096.')

        if isinstance(file, str):
            # Ensure that we'll be able to download the media
            utils.ensure_parent_dir_exists(file)
            f = open(file, 'wb')
        else:
            f = file

        # The used client will change if FileMigrateError occurs
        client = self
        cdn_decrypter = None

        try:
            offset = 0
            while True:
                try:
                    if cdn_decrypter:
                        result = await cdn_decrypter.get_file()
                    else:
                        result = await client(GetFileRequest(
                            input_location, offset, part_size
                        ))

                        if isinstance(result, FileCdnRedirect):
                            cdn_decrypter, result = \
                                await CdnDecrypter.prepare_decrypter(
                                    client,
                                    await self._get_cdn_client(result),
                                    result
                                )

                except FileMigrateError as e:
                    client = await self._get_exported_client(e.new_dc)
                    continue

                offset += part_size

                # If we have received no data (0 bytes), the file is over
                # So there is nothing left to download and write
                if not result.bytes:
                    # Return some extra information, unless it's a CDN file
                    return getattr(result, 'type', '')

                f.write(result.bytes)
                if progress_callback:
                    progress_callback(f.tell(), file_size)
        finally:
            if client != self:
                client.disconnect()

            if cdn_decrypter:
                try:
                    cdn_decrypter.client.disconnect()
                except:
                    pass
            if isinstance(file, str):
                f.close()

    # endregion

    # region Updates handling

    async def sync_updates(self):
        """Synchronizes self.updates to their initial state. Will be
           called automatically on connection if self.updates.enabled = True,
           otherwise it should be called manually after enabling updates.
        """
        self.updates.process(await self(GetStateRequest()))

    async def add_update_handler(self, handler):
        """Adds an update handler (a function which takes a TLObject,
          an update, as its parameter) and listens for updates"""
        self.updates.handlers.append(handler)

    def remove_update_handler(self, handler):
        self.updates.handlers.remove(handler)

    def list_update_handlers(self):
        return self.updates.handlers[:]

    # endregion

    # Constant read

    def _set_connected_and_authorized(self):
        self._authorized = True
<<<<<<< HEAD
        if self._recv_loop is None:
            self._recv_loop = asyncio.ensure_future(self._recv_loop_impl(), loop=self._loop)
        if self._ping_loop is None:
            self._ping_loop = asyncio.ensure_future(self._ping_loop_impl(), loop=self._loop)

    async def _ping_loop_impl(self):
        while self._user_connected:
            await self(PingRequest(int.from_bytes(os.urandom(8), 'big', signed=True)))
            await asyncio.sleep(self._ping_delay.seconds, loop=self._loop)
        self._ping_loop = None

    async def _recv_loop_impl(self):
        need_reconnect = False
=======
        self.updates.setup_workers()
        if self._spawn_read_thread and self._recv_thread is None:
            self._recv_thread = threading.Thread(
                name='ReadThread', daemon=True,
                target=self._recv_thread_impl
            )
            self._recv_thread.start()

    def _signal_handler(self, signum, frame):
        if self._user_connected:
            self.disconnect()
        else:
            self._logger.debug('Forcing exit...')
            os._exit(1)

    def idle(self, stop_signals=(SIGINT, SIGTERM, SIGABRT)):
        """
        Idles the program by looping forever and listening for updates
        until one of the signals are received, which breaks the loop.

        :param stop_signals:
            Iterable containing signals from the signal module that will
            be subscribed to TelegramClient.disconnect() (effectively
            stopping the idle loop), which will be called on receiving one
            of those signals.
        :return:
        """
        if self._spawn_read_thread and not self._on_read_thread():
            raise ValueError('Can only idle if spawn_read_thread=False')

        for sig in stop_signals:
            signal(sig, self._signal_handler)

>>>>>>> e48f15be
        while self._user_connected:
            try:
                if need_reconnect:
                    need_reconnect = False
                    while self._user_connected and not await self._reconnect():
                        await asyncio.sleep(0.1, loop=self._loop)  # Retry forever, this is instant messaging

                await self._sender.receive(update_state=self.updates)
            except TimeoutError:
                # No problem.
                pass
<<<<<<< HEAD
            except ConnectionError as error:
                self._logger.debug(error)
                need_reconnect = True
                await asyncio.sleep(1, loop=self._loop)
            except Exception as error:
                # Unknown exception, pass it to the main thread
                self._logger.debug(
                    '[ERROR] Unknown error on the read loop, please report',
=======
            except ConnectionResetError:
                self._logger.debug('Server disconnected us. Reconnecting...')
                while self._user_connected and not self._reconnect():
                    sleep(0.1)  # Retry forever, this is instant messaging

    # By using this approach, another thread will be
    # created and started upon connection to constantly read
    # from the other end. Otherwise, manual calls to .receive()
    # must be performed. The MtProtoSender cannot be connected,
    # or an error will be thrown.
    #
    # This way, sending and receiving will be completely independent.
    def _recv_thread_impl(self):
        # This thread is "idle" (only listening for updates), but also
        # excepts everything unlike the manual idle because it should
        # not crash.
        while self._user_connected:
            try:
                self.idle(stop_signals=tuple())
            except Exception as error:
                # Unknown exception, pass it to the main thread
                self._logger.error(
                    'Unknown error on the read thread, please report',
>>>>>>> e48f15be
                    error
                )

                try:
                    import socks
                    if isinstance(error, (
                            socks.GeneralProxyError, socks.ProxyConnectionError
                    )):
                        # This is a known error, and it's not related to
                        # Telegram but rather to the proxy. Disconnect and
                        # hand it over to the main thread.
                        self._background_error = error
                        self.disconnect()
                        break
                except ImportError:
                    "Not using PySocks, so it can't be a socket error"

                # If something strange happens we don't want to enter an
                # infinite loop where all we do is raise an exception, so
                # add a little sleep to avoid the CPU usage going mad.
<<<<<<< HEAD
                await asyncio.sleep(0.1, loop=self._loop)
                break
        self._recv_loop = None
=======
                sleep(0.1)

        self._recv_thread = None
>>>>>>> e48f15be

    # endregion<|MERGE_RESOLUTION|>--- conflicted
+++ resolved
@@ -4,13 +4,7 @@
 from datetime import timedelta, datetime
 from hashlib import md5
 from io import BytesIO
-<<<<<<< HEAD
 from asyncio import Lock
-=======
-from signal import signal, SIGINT, SIGTERM, SIGABRT
-from threading import Lock
-from time import sleep
->>>>>>> e48f15be
 
 from . import helpers as utils
 from .crypto import rsa, CdnDecrypter
@@ -155,11 +149,7 @@
 
     # region Connecting
 
-<<<<<<< HEAD
-    async def connect(self, _exported_auth=None, _sync_updates=True, _cdn=False):
-=======
-    def connect(self, _sync_updates=True):
->>>>>>> e48f15be
+    async def connect(self, _sync_updates=True):
         """Connects to the Telegram servers, executing authentication if
            required. Note that authenticating to the Telegram servers is
            not the same as authenticating the desired user itself, which
@@ -174,44 +164,7 @@
            calling .disconnect() in the process.
         """
         try:
-<<<<<<< HEAD
             await self._sender.connect()
-            if not self.session.auth_key:
-                # New key, we need to tell the server we're going to use
-                # the latest layer
-                try:
-                    self.session.auth_key, self.session.time_offset = \
-                        await authenticator.do_authentication(self._sender.connection)
-                except BrokenAuthKeyError:
-                    self._user_connected = False
-                    return False
-
-                self.session.layer = LAYER
-                self.session.save()
-                init_connection = True
-            else:
-                init_connection = self.session.layer != LAYER
-
-            if init_connection:
-                if _exported_auth is not None:
-                    await self._init_connection(ImportAuthorizationRequest(
-                        _exported_auth.id, _exported_auth.bytes
-                    ))
-                elif not _cdn:
-                    TelegramBareClient._dc_options = \
-                        (await self._init_connection(GetConfigRequest())).dc_options
-
-            elif _exported_auth is not None:
-                await self(ImportAuthorizationRequest(
-                    _exported_auth.id, _exported_auth.bytes
-                ))
-
-            if TelegramBareClient._dc_options is None and not _cdn:
-                TelegramBareClient._dc_options = \
-                    (await self(GetConfigRequest())).dc_options
-=======
-            self._sender.connect()
->>>>>>> e48f15be
 
             # Connection was successful! Try syncing the update state
             # UNLESS '_sync_updates' is False (we probably are in
@@ -233,15 +186,7 @@
             # This is fine, probably layer migration
             self._logger.debug('Found invalid item, probably migrating', e)
             self.disconnect()
-<<<<<<< HEAD
-            return await self.connect(
-                _exported_auth=_exported_auth,
-                _sync_updates=_sync_updates,
-                _cdn=_cdn
-            )
-=======
-            return self.connect(_sync_updates=_sync_updates)
->>>>>>> e48f15be
+            return await self.connect(_sync_updates=_sync_updates)
 
         except (RPCError, ConnectionError) as error:
             # Probably errors from the previous session, ignore them
@@ -254,14 +199,9 @@
     def is_connected(self):
         return self._sender.is_connected()
 
-<<<<<<< HEAD
-    async def _init_connection(self, query=None):
-        result = await self(InvokeWithLayerRequest(LAYER, InitConnectionRequest(
-=======
     def _wrap_init_connection(self, query):
         """Wraps query around InvokeWithLayerRequest(InitConnectionRequest())"""
         return InvokeWithLayerRequest(LAYER, InitConnectionRequest(
->>>>>>> e48f15be
             api_id=self.api_id,
             device_model=self.session.device_model,
             system_version=self.session.system_version,
@@ -302,31 +242,19 @@
             finally:
                 self._reconnect_lock.release()
         else:
-<<<<<<< HEAD
-            self.disconnect()
-            self.session.auth_key = None  # Force creating new auth_key
-            dc = await self._get_dc(new_dc)
-            ip = dc.ip_address
-            self.session.server_address = ip
-=======
             # Since we're reconnecting possibly due to a UserMigrateError,
             # we need to first know the Data Centers we can connect to. Do
             # that before disconnecting.
-            dc = self._get_dc(new_dc)
+            dc = await self._get_dc(new_dc)
 
             self.session.server_address = dc.ip_address
->>>>>>> e48f15be
             self.session.port = dc.port
             # auth_key's are associated with a server, which has now changed
             # so it's not valid anymore. Set to None to force recreating it.
             self.session.auth_key = None
             self.session.save()
-<<<<<<< HEAD
+            self.disconnect()
             return await self.connect()
-=======
-            self.disconnect()
-            return self.connect()
->>>>>>> e48f15be
 
     # endregion
 
@@ -334,16 +262,8 @@
 
     async def _get_dc(self, dc_id, ipv6=False, cdn=False):
         """Gets the Data Center (DC) associated to 'dc_id'"""
-<<<<<<< HEAD
-        if TelegramBareClient._dc_options is None:
-            raise ConnectionError(
-                'Cannot determine the required data center IP address. '
-                'Stabilise a successful initial connection first.'
-            )
-=======
         if not TelegramBareClient._config:
-            TelegramBareClient._config = self(GetConfigRequest())
->>>>>>> e48f15be
+            TelegramBareClient._config = await self(GetConfigRequest())
 
         try:
             if cdn:
@@ -360,13 +280,8 @@
                 raise
 
             # New configuration, perhaps a new CDN was added?
-<<<<<<< HEAD
-            TelegramBareClient._dc_options = await (self(GetConfigRequest())).dc_options
+            TelegramBareClient._config = await self(GetConfigRequest())
             return await self._get_dc(dc_id, ipv6=ipv6, cdn=cdn)
-=======
-            TelegramBareClient._config = self(GetConfigRequest())
-            return self._get_dc(dc_id, ipv6=ipv6, cdn=cdn)
->>>>>>> e48f15be
 
     async def _get_exported_client(self, dc_id):
         """Creates and connects a new TelegramBareClient for the desired DC.
@@ -406,18 +321,14 @@
             timeout=self._sender.connection.get_timeout(),
             loop=self._loop
         )
-<<<<<<< HEAD
-        await client.connect(_exported_auth=export_auth, _sync_updates=False)
-=======
-        client.connect(_sync_updates=False)
+        await client.connect(_sync_updates=False)
         if isinstance(export_auth, ExportedAuthorization):
-            client(ImportAuthorizationRequest(
+            await client(ImportAuthorizationRequest(
                 id=export_auth.id, bytes=export_auth.bytes
             ))
         elif export_auth is not None:
             self._logger.warning('Unknown return export_auth type', export_auth)
 
->>>>>>> e48f15be
         client._authorized = True  # We exported the auth, so we got auth
         return client
 
@@ -440,16 +351,10 @@
 
         # This will make use of the new RSA keys for this specific CDN.
         #
-<<<<<<< HEAD
-        # This relies on the fact that TelegramBareClient._dc_options is
-        # static and it won't be called from this DC (it would fail).
-        await client.connect(_cdn=True)  # Avoid invoking non-CDN methods
-=======
         # We won't be calling GetConfigRequest because it's only called
         # when needed by ._get_dc, and also it's static so it's likely
         # set already. Avoid invoking non-CDN methods by not syncing updates.
-        client.connect(_sync_updates=False)
->>>>>>> e48f15be
+        await client.connect(_sync_updates=False)
         client._authorized = self._authorized
         return client
 
@@ -483,28 +388,21 @@
     # Let people use client.invoke(SomeRequest()) instead client(...)
     invoke = __call__
 
-<<<<<<< HEAD
     async def _invoke(self, call_receive, retry, *requests):
-=======
-    def _invoke(self, sender, call_receive, update_state, *requests):
         # We need to specify the new layer (by initializing a new
         # connection) if it has changed from the latest known one.
         init_connection = self.session.layer != LAYER
 
->>>>>>> e48f15be
         try:
             # Ensure that we start with no previous errors (i.e. resending)
             for x in requests:
                 x.rpc_error = None
 
-<<<<<<< HEAD
-            await self._sender.send(*requests)
-=======
             if not self.session.auth_key:
                 # New key, we need to tell the server we're going to use
                 # the latest layer and initialize the connection doing so.
                 self.session.auth_key, self.session.time_offset = \
-                    authenticator.do_authentication(self._sender.connection)
+                    await authenticator.do_authentication(self._sender.connection)
                 init_connection = True
 
             if init_connection:
@@ -514,12 +412,11 @@
                     # We need a SINGLE request (like GetConfig) to init conn.
                     # Once that's done, the N original requests will be
                     # invoked.
-                    TelegramBareClient._config = self(
+                    TelegramBareClient._config = await self(
                         self._wrap_init_connection(GetConfigRequest())
                     )
 
-            sender.send(*requests)
->>>>>>> e48f15be
+            await self._sender.send(*requests)
 
             if not call_receive:
                 await asyncio.wait(
@@ -529,10 +426,7 @@
                 )
             else:
                 while not all(x.confirm_received.is_set() for x in requests):
-<<<<<<< HEAD
                     await self._sender.receive(update_state=self.updates)
-=======
-                    sender.receive(update_state=update_state)
 
         except BrokenAuthKeyError:
             self._logger.error('Broken auth key, a new one will be generated')
@@ -540,7 +434,6 @@
 
         except TimeoutError:
             pass  # We will just retry
->>>>>>> e48f15be
 
         except ConnectionResetError:
             if not self._user_connected or self._reconnect_lock.locked():
@@ -818,7 +711,6 @@
 
     def _set_connected_and_authorized(self):
         self._authorized = True
-<<<<<<< HEAD
         if self._recv_loop is None:
             self._recv_loop = asyncio.ensure_future(self._recv_loop_impl(), loop=self._loop)
         if self._ping_loop is None:
@@ -832,53 +724,18 @@
 
     async def _recv_loop_impl(self):
         need_reconnect = False
-=======
-        self.updates.setup_workers()
-        if self._spawn_read_thread and self._recv_thread is None:
-            self._recv_thread = threading.Thread(
-                name='ReadThread', daemon=True,
-                target=self._recv_thread_impl
-            )
-            self._recv_thread.start()
-
-    def _signal_handler(self, signum, frame):
-        if self._user_connected:
-            self.disconnect()
-        else:
-            self._logger.debug('Forcing exit...')
-            os._exit(1)
-
-    def idle(self, stop_signals=(SIGINT, SIGTERM, SIGABRT)):
-        """
-        Idles the program by looping forever and listening for updates
-        until one of the signals are received, which breaks the loop.
-
-        :param stop_signals:
-            Iterable containing signals from the signal module that will
-            be subscribed to TelegramClient.disconnect() (effectively
-            stopping the idle loop), which will be called on receiving one
-            of those signals.
-        :return:
-        """
-        if self._spawn_read_thread and not self._on_read_thread():
-            raise ValueError('Can only idle if spawn_read_thread=False')
-
-        for sig in stop_signals:
-            signal(sig, self._signal_handler)
-
->>>>>>> e48f15be
         while self._user_connected:
             try:
                 if need_reconnect:
                     need_reconnect = False
                     while self._user_connected and not await self._reconnect():
-                        await asyncio.sleep(0.1, loop=self._loop)  # Retry forever, this is instant messaging
+                        # Retry forever, this is instant messaging
+                        await asyncio.sleep(0.1, loop=self._loop)
 
                 await self._sender.receive(update_state=self.updates)
             except TimeoutError:
                 # No problem.
                 pass
-<<<<<<< HEAD
             except ConnectionError as error:
                 self._logger.debug(error)
                 need_reconnect = True
@@ -887,38 +744,14 @@
                 # Unknown exception, pass it to the main thread
                 self._logger.debug(
                     '[ERROR] Unknown error on the read loop, please report',
-=======
-            except ConnectionResetError:
-                self._logger.debug('Server disconnected us. Reconnecting...')
-                while self._user_connected and not self._reconnect():
-                    sleep(0.1)  # Retry forever, this is instant messaging
-
-    # By using this approach, another thread will be
-    # created and started upon connection to constantly read
-    # from the other end. Otherwise, manual calls to .receive()
-    # must be performed. The MtProtoSender cannot be connected,
-    # or an error will be thrown.
-    #
-    # This way, sending and receiving will be completely independent.
-    def _recv_thread_impl(self):
-        # This thread is "idle" (only listening for updates), but also
-        # excepts everything unlike the manual idle because it should
-        # not crash.
-        while self._user_connected:
-            try:
-                self.idle(stop_signals=tuple())
-            except Exception as error:
-                # Unknown exception, pass it to the main thread
-                self._logger.error(
-                    'Unknown error on the read thread, please report',
->>>>>>> e48f15be
                     error
                 )
 
                 try:
                     import socks
                     if isinstance(error, (
-                            socks.GeneralProxyError, socks.ProxyConnectionError
+                            socks.GeneralProxyError,
+                            socks.ProxyConnectionError
                     )):
                         # This is a known error, and it's not related to
                         # Telegram but rather to the proxy. Disconnect and
@@ -932,14 +765,9 @@
                 # If something strange happens we don't want to enter an
                 # infinite loop where all we do is raise an exception, so
                 # add a little sleep to avoid the CPU usage going mad.
-<<<<<<< HEAD
                 await asyncio.sleep(0.1, loop=self._loop)
                 break
+
         self._recv_loop = None
-=======
-                sleep(0.1)
-
-        self._recv_thread = None
->>>>>>> e48f15be
 
     # endregion