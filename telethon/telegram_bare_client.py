--- conflicted
+++ resolved
@@ -114,20 +114,12 @@
         # that calls .connect(). Every other thread will spawn a new
         # temporary connection. The connection on this one is always
         # kept open so Telegram can send us updates.
-<<<<<<< HEAD
-        self._sender = MtProtoSender(
-            self.session,
-            Connection(mode=connection_mode, proxy=proxy, timeout=timeout, loop=self._loop),
-            self._loop
-        )
-=======
         if isinstance(connection, type):
-            connection = connection(proxy=proxy, timeout=timeout)
+            connection = connection(proxy=proxy, timeout=timeout, loop=self._loop)
 
         self._sender = MtProtoSender(self.session, connection)
->>>>>>> ba4b7ce8
-
-        # Two coroutines may be calling reconnect() when the connection
+
+        # Two co-routines may be calling reconnect() when the connection
         # is lost, we only want one to actually perform the reconnection.
         self._reconnect_lock = Lock(loop=self._loop)
 
