--- conflicted
+++ resolved
@@ -6,11 +6,6 @@
 import errno
 import logging
 import socket
-<<<<<<< HEAD
-import time
-=======
-import logging
->>>>>>> f5a7a8da
 from datetime import timedelta
 from io import BytesIO, BufferedWriter
 
@@ -29,23 +24,15 @@
 except ImportError:
     socks = None
 
-MAX_TIMEOUT = 15  # in seconds
-CONN_RESET_ERRNOS = {
-    errno.EBADF, errno.ENOTSOCK, errno.ENETUNREACH,
-    errno.EINVAL, errno.ENOTCONN
-}
-
 __log__ = logging.getLogger(__name__)
 
 
 class TcpClient:
-<<<<<<< HEAD
     """A simple TCP client to ease the work with sockets and proxies."""
-=======
+
     class SocketClosed(ConnectionError):
         pass
 
->>>>>>> f5a7a8da
     def __init__(self, proxy=None, timeout=timedelta(seconds=5), loop=None):
         """
         Initializes the TCP client.
@@ -56,7 +43,6 @@
         self.proxy = proxy
         self._socket = None
         self._loop = loop if loop else asyncio.get_event_loop()
-        self._logger = logging.getLogger(__name__)
         self._closed = asyncio.Event(loop=self._loop)
         self._closed.set()
 
@@ -93,43 +79,6 @@
         else:
             mode, address = socket.AF_INET, (ip, port)
 
-<<<<<<< HEAD
-        timeout = 1
-        while True:
-            try:
-                if not self._socket:
-                    self._recreate_socket(mode)
-
-                await self._loop.sock_connect(self._socket, address)
-                break  # Successful connection, stop retrying to connect
-            except ConnectionError:
-                self._socket = None
-                await asyncio.sleep(timeout)
-                timeout = min(timeout * 2, MAX_TIMEOUT)
-            except OSError as e:
-                __log__.info('OSError "%s" raised while connecting', e)
-                # Stop retrying to connect if proxy connection error occurred
-                if socks and isinstance(e, socks.ProxyConnectionError):
-                    raise
-                # There are some errors that we know how to handle, and
-                # the loop will allow us to retry
-                if e.errno in (errno.EBADF, errno.ENOTSOCK, errno.EINVAL,
-                               errno.ECONNREFUSED,  # Windows-specific follow
-                               getattr(errno, 'WSAEACCES', None)):
-                    # Bad file descriptor, i.e. socket was closed, set it
-                    # to none to recreate it on the next iteration
-                    self._socket = None
-                    await asyncio.sleep(timeout)
-                    timeout *= 2
-                    if timeout > MAX_TIMEOUT:
-                        raise
-                else:
-                    raise
-
-    def _get_connected(self):
-        """Determines whether the client is connected or not."""
-        return self._socket is not None and self._socket.fileno() >= 0
-=======
         try:
             if not self._socket:
                 self._recreate_socket(mode)
@@ -150,8 +99,8 @@
                 raise
 
     def _get_connected(self):
+        """Determines whether the client is connected or not."""
         return not self._closed.is_set()
->>>>>>> f5a7a8da
 
     connected = property(fget=_get_connected)
 
@@ -184,36 +133,17 @@
         return done.pop().result()
 
     async def write(self, data):
-<<<<<<< HEAD
         """
         Writes (sends) the specified bytes to the connected peer.
 
         :param data: the data to send.
         """
-        if self._socket is None:
-            self._raise_connection_reset(None)
-
-        try:
-            await asyncio.wait_for(
-                self.sock_sendall(data),
-                timeout=self.timeout,
-                loop=self._loop
-            )
-        except asyncio.TimeoutError as e:
-            __log__.debug('socket.timeout "%s" while writing data', e)
-            raise TimeoutError() from e
-        except ConnectionError as e:
-            __log__.info('ConnectionError "%s" while writing data', e)
-            self._raise_connection_reset(e)
-=======
-        """Writes (sends) the specified bytes to the connected peer"""
         if not self.connected:
             raise ConnectionResetError('No connection')
         try:
             await self._wait_close(self.sock_sendall(data))
         except self.SocketClosed:
             raise ConnectionResetError('Socket has closed')
->>>>>>> f5a7a8da
         except OSError as e:
             __log__.info('OSError "%s" while writing data', e)
             if e.errno in CONN_RESET_ERRNOS:
@@ -222,36 +152,21 @@
                 raise
 
     async def read(self, size):
-<<<<<<< HEAD
         """
         Reads (receives) a whole block of size bytes from the connected peer.
 
         :param size: the size of the block to be read.
         :return: the read data with len(data) == size.
         """
-        if self._socket is None:
-            self._raise_connection_reset(None)
-
-=======
-        """Reads (receives) a whole block of size bytes
-           from the connected peer.
-        """
->>>>>>> f5a7a8da
         with BufferedWriter(BytesIO(), buffer_size=size) as buffer:
             bytes_left = size
+            partial = b''
             while bytes_left != 0:
                 if not self.connected:
                     raise ConnectionResetError('No connection')
                 try:
-<<<<<<< HEAD
-                    if self._socket is None:
-                        self._raise_connection_reset()
-                    partial = await asyncio.wait_for(
-                        self.sock_recv(bytes_left),
-                        timeout=self.timeout,
-                        loop=self._loop
-                    )
-                except asyncio.TimeoutError as e:
+                    partial = await self._wait_close(self.sock_recv(bytes_left))
+                except TimeoutError as e:
                     # These are somewhat common if the server has nothing
                     # to send to us, so use a lower logging priority.
                     if bytes_left < size:
@@ -264,15 +179,9 @@
                             'socket.timeout "%s" while reading data', e
                         )
 
-                    raise TimeoutError() from e
-                except ConnectionError as e:
-                    __log__.info('ConnectionError "%s" while reading data', e)
-                    self._raise_connection_reset(e)
-=======
-                    partial = await self._wait_close(self.sock_recv(bytes_left))
+                    raise
                 except self.SocketClosed:
-                    raise ConnectionResetError('Socket has closed')
->>>>>>> f5a7a8da
+                    raise ConnectionResetError('Socket has closed while reading data')
                 except OSError as e:
                     if e.errno != errno.EBADF:
                         # Ignore bad file descriptor while closing
@@ -284,11 +193,7 @@
                         raise
 
                 if len(partial) == 0:
-<<<<<<< HEAD
-                    self._raise_connection_reset(None)
-=======
                     self._raise_connection_reset('No data on read')
->>>>>>> f5a7a8da
 
                 buffer.write(partial)
                 bytes_left -= len(partial)
@@ -297,19 +202,12 @@
             buffer.flush()
             return buffer.raw.getvalue()
 
-<<<<<<< HEAD
-    def _raise_connection_reset(self, original):
-        """Disconnects the client and raises ConnectionResetError."""
-        self.close()  # Connection reset -> flag as socket closed
-        raise ConnectionResetError('The server has closed the connection.') from original
-=======
     def _raise_connection_reset(self, error):
         description = error if isinstance(error, str) else str(error)
         if isinstance(error, str):
             error = Exception(error)
         self.close()  # Connection reset -> flag as socket closed
         raise ConnectionResetError(description) from error
->>>>>>> f5a7a8da
 
     # due to new https://github.com/python/cpython/pull/4386
     def sock_recv(self, n):
